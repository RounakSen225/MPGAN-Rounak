--- conflicted
+++ resolved
@@ -166,13 +166,8 @@
         self.conditioning = conditioning
 
         # Single linear layer to project from dim(x+z') to dim(x)
-<<<<<<< HEAD
         # if self.conditioning:
         #     self.attn_ff   = nn.Linear(embed_dim, ff_output_dim)
-=======
-        if self.conditioning:
-            self.attn_ff   = nn.Linear(embed_dim, ff_output_dim)
->>>>>>> 9587057a
 
         self.ff = LinearNet(
             ff_layers,
@@ -198,7 +193,6 @@
 
         # Concatenate q,k,v inputs with conditioning vector if self.conditioning==True 
         # Linearly project output (dim(x+z')) back to dim(x)
-<<<<<<< HEAD
         # if self.conditioning:
             # assert z is not None
             # # Concat z with query
@@ -208,17 +202,6 @@
             # x = x + self.attn_ff(self.attention(x_, y_, y_, attn_mask=y_mask, need_weights=False)[0])
         # else:
         x = x + self.attention(x, y, y, attn_mask=y_mask, need_weights=False)[0]
-=======
-        if self.conditioning:
-            assert z is not None
-            # Concat z with query
-            x_ = torch.cat((x, z.unsqueeze(1).repeat(1, x.shape[1], 1)), dim=2)
-            # Concat z with key/value
-            y_ = torch.cat((y, z.unsqueeze(1).repeat(1, y.shape[1], 1)), dim=2)
-            x = x + self.attn_ff(self.attention(x_, y_, y_, attn_mask=y_mask, need_weights=False)[0])
-        else:
-            x = x + self.attention(x, y, y, attn_mask=y_mask, need_weights=False)[0]
->>>>>>> 9587057a
         if self.layer_norm:
             x = self.norm1(x)
         x = self.dropout(x)
@@ -268,14 +251,10 @@
 class ISAB(nn.Module):
     def __init__(self, embed_dim, learn_anchor_from_global_noise=False, num_inds=1, global_noise_feat_dim=None, **mab_args):
         super(ISAB, self).__init__()
-<<<<<<< HEAD
         # self.I = nn.Parameter(torch.Tensor(1, num_inds, mab_args['ff_output_dim']))
         # self.num_inds = num_inds
         # nn.init.xavier_uniform_(self.I)
         self.embed_dim = embed_dim
-=======
-        self.I = nn.Parameter(torch.Tensor(1, num_inds, mab_args['ff_output_dim']))
->>>>>>> 9587057a
         self.num_inds = num_inds
         self.learn_anchor_from_global_noise = learn_anchor_from_global_noise
         if learn_anchor_from_global_noise:
@@ -284,7 +263,6 @@
         self.mab1 = MAB(embed_dim=embed_dim, **mab_args)
 
     def forward(self, X, mask: Tensor = None, z: Tensor = None):
-<<<<<<< HEAD
         # print('zzz',z.shape)
         if mask is not None:
             mask = mask.transpose(-2, -1).repeat((1, self.num_inds, 1))
@@ -294,13 +272,6 @@
         else:
             z = self.mab0(z.unsqueeze(1), X, mask)
             return self.mab1(X, z), z.squeeze(1)
-=======
-        if mask is not None:
-            mask = mask.transpose(-2, -1).repeat((1, self.num_inds, 1))
-        H = self.mab0(self.I.repeat(X.size(0), 1, 1), X, mask, z)
-        
-        return self.mab1(X, H, z=z)
->>>>>>> 9587057a
 
 class ISE(nn.Module):
     def __init__(
@@ -343,16 +314,10 @@
         global_noise_feat_dim: int = 0,
         global_noise_layers: list = [],
         learnable_init_noise: bool = False,
-<<<<<<< HEAD
         noise_conditioning: bool = True,
         n_conditioning: bool = False,
         n_normalized: bool = False,
         learn_anchor_from_global_noise: bool = False,
-=======
-        noise_conditioning: bool = False,
-        n_conditioning: bool = False,
-        n_normalized: bool = False,
->>>>>>> 9587057a
         sab_layers: int = 2,
         use_custom_mab: bool = False,
         num_heads: int = 4,
@@ -378,24 +343,19 @@
         self.n_conditioning = n_conditioning
         self.n_normalized = n_normalized
         self.block_residual = block_residual
-<<<<<<< HEAD
         self.learn_anchor_from_global_noise = learn_anchor_from_global_noise
-=======
-
->>>>>>> 9587057a
         # Learnable gaussian noise for sampling initial set
         if self.learnable_init_noise:
             self.mu = nn.Parameter(torch.randn(self.num_particles, init_noise_dim))
             self.std = nn.Parameter(torch.randn(self.num_particles, init_noise_dim))
 
-<<<<<<< HEAD
-            # Projecting initial noise z to embed_dims
-            # self.input_embedding = LinearNet(
-            #     layers = [],
-            #     input_size = init_noise_dim,
-            #     output_size = embed_dim,
-            #     **linear_args
-            # )
+        # Projecting initial noise z to embed_dims
+        self.input_embedding = LinearNet(
+            layers = [],
+            input_size = init_noise_dim,
+            output_size = embed_dim,
+            **linear_args
+        )
 
         # MLP for processing conditioning vector (input dims = global noise dims + 1)
         # if noise_conditioning or n_conditioning:
@@ -409,35 +369,11 @@
             input_size = noise_net_input_dim,
             output_size = global_noise_feat_dim
         )
-=======
-        # Projecting initial noise z to embed_dims
-        self.input_embedding = LinearNet(
-            layers = [],
-            input_size = init_noise_dim,
-            output_size = embed_dim,
-            **linear_args
-        )
-
-        # MLP for processing conditioning vector (input dims = global noise dims + 1)
-        if noise_conditioning or n_conditioning:
-            noise_net_input_dim = 0
-            if noise_conditioning:
-                noise_net_input_dim += global_noise_input_dim
-            if n_conditioning:
-                noise_net_input_dim += 1
-            self.global_noise_net = LinearNet(
-                layers = global_noise_layers,
-                input_size = noise_net_input_dim,
-                output_size = global_noise_feat_dim,
-                **linear_args
-            )
->>>>>>> 9587057a
 
         self.sabs = nn.ModuleList()
 
         # Adjust MAB input dims based on conditioning
         ff_output_dim = embed_dim
-<<<<<<< HEAD
         # if noise_conditioning or n_conditioning:
         #     embed_dim += global_noise_feat_dim
 
@@ -446,13 +382,6 @@
             # "learn_anchor_from_global_noise": self.learn_anchor_from_global_noise,
             # "num_inds": num_isab_nodes,
             # "global_noise_feat_dim": embed_dim,
-=======
-        if noise_conditioning or n_conditioning:
-            embed_dim += global_noise_feat_dim
-
-        sab_args = {
-            "embed_dim": embed_dim,
->>>>>>> 9587057a
             "ff_output_dim": ff_output_dim,
             "ff_layers": sab_fc_layers,
             "conditioning": noise_conditioning or n_conditioning,
@@ -497,18 +426,13 @@
             mask = None
         
         # if self.learnable_init_noise:
-<<<<<<< HEAD
-        #     x = self.input_embedding(x)
-=======
         x = self.input_embedding(x)
->>>>>>> 9587057a
         
         # Concatenate global noise and # particles depending on conditioning
         if self.n_normalized:
             num_jet_particles = labels[:, -1]
         else:
             num_jet_particles += 1
-<<<<<<< HEAD
         # if self.noise_conditioning or self.n_conditioning:
         #     if self.noise_conditioning and self.n_conditioning:
         #         z = torch.cat((z, num_jet_particles.unsqueeze(1)), dim=1)
@@ -523,17 +447,6 @@
                 sab_out = sab(x, _attn_mask(mask), z)
             else:
                 sab_out, z = sab(x, _attn_mask(mask), z)
-=======
-        if self.noise_conditioning or self.n_conditioning:
-            if self.noise_conditioning and self.n_conditioning:
-                z = torch.cat((z, num_jet_particles.unsqueeze(1)), dim=1)
-            elif self.n_conditioning:
-                z = num_jet_particles.unsqueeze(1).float()
-            z = self.global_noise_net(z)
-        
-        for sab in self.sabs:
-            sab_out = sab(x, _attn_mask(mask), z)
->>>>>>> 9587057a
             x = x + sab_out if self.block_residual else sab_out
 
         x = torch.tanh(self.final_fc(x))
@@ -564,10 +477,7 @@
         cond_net_layers: list = [],
         n_conditioning: bool = False,
         n_normalized: bool = False,
-<<<<<<< HEAD
         learn_anchor_from_global_noise: bool = False,
-=======
->>>>>>> 9587057a
         use_custom_mab: bool = False,
         sab_fc_layers: list = [],
         layer_norm: bool = False,
@@ -590,7 +500,6 @@
         self.n_normalized = n_normalized
         self.use_ise = use_ise
         self.block_residual = block_residual
-<<<<<<< HEAD
         self.learn_anchor_from_global_noise = learn_anchor_from_global_noise
         # MLP for processing # particles
         cond_net_input_dim = 2 * embed_dim
@@ -608,22 +517,6 @@
         ff_output_dim = embed_dim
         # if n_conditioning:
         #     embed_dim += cond_feat_dim
-=======
-        # MLP for processing # particles
-        if n_conditioning:
-            cond_net_input_dim = 1
-            self.cond_net = LinearNet(
-                layers = cond_net_layers,
-                input_size = cond_net_input_dim,
-                output_size = cond_feat_dim,
-                **linear_args
-            )
-        self.sabs = nn.ModuleList()
-
-        ff_output_dim = embed_dim
-        if n_conditioning:
-            embed_dim += cond_feat_dim
->>>>>>> 9587057a
 
         sab_args = {
             "embed_dim": embed_dim,
@@ -648,12 +541,8 @@
 
         # Intermediate layers
         for _ in range(sab_layers):
-<<<<<<< HEAD
             # self.sabs.append(SAB(**sab_args) if not use_isab else ISAB(num_isab_nodes, **sab_args))
             self.sabs.append(ISAB(learn_anchor_from_global_noise=self.learn_anchor_from_global_noise, num_inds=num_isab_nodes, global_noise_feat_dim=embed_dim, **sab_args))
-=======
-            self.sabs.append(SAB(**sab_args) if not use_isab else ISAB(num_isab_nodes, **sab_args))
->>>>>>> 9587057a
         
         # Encoding/Pooling layers
         linear_net_input_dim = ff_output_dim
@@ -686,53 +575,35 @@
 
         x = self.input_embedding(x)
         
-<<<<<<< HEAD
         # Get initial global noise by pooling over the input
         z = torch.cat([x.mean(dim=1), x.sum(dim=1)], dim=1)
         # Use # particles for conditioning
-=======
-        # Use # particles for conditioning
-        z = None
->>>>>>> 9587057a
         if self.n_conditioning:
             if self.n_normalized:
                 num_jet_particles = labels[:, -1]
             else:
                 num_jet_particles = (labels[:, -1] * self.num_particles).int()
-<<<<<<< HEAD
             z = torch.cat([z, num_jet_particles.unsqueeze(1).float()], dim=1)
         
         z = self.cond_net(z)
-=======
-            z = num_jet_particles.unsqueeze(1).float()
-            z = self.cond_net(z)
->>>>>>> 9587057a
         
         # Use appropriate forward pass corresponding to encoding/pooling operation
         if self.use_ise:
             e = torch.Tensor().to(x.device)
             for sab, ise in zip(self.sabs, self.ises):
-<<<<<<< HEAD
                 if self.learn_anchor_from_global_noise:
                     sab_out = sab(x, _attn_mask(mask), z)
                 else:
                     sab_out, z = sab(x, _attn_mask(mask), z)
-=======
-                sab_out = sab(x, _attn_mask(mask), z)
->>>>>>> 9587057a
                 x = x + sab_out if self.block_residual else sab_out
                 e = torch.cat((e, ise(x, _attn_mask(mask), z)), dim=1)
             out = e
         else:
             for sab in self.sabs:
-<<<<<<< HEAD
                 if self.learn_anchor_from_global_noise:
                     sab_out = sab(x, _attn_mask(mask), z)
                 else:
                     sab_out, z = sab(x, _attn_mask(mask), z)
-=======
-                sab_out = sab(x, _attn_mask(mask), z)
->>>>>>> 9587057a
                 x = x + sab_out if self.block_residual else sab_out
             out = self.pma(x, _attn_mask(mask), z).squeeze()
         
